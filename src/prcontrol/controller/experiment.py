import logging
import sched
import time
from collections.abc import Callable
from datetime import datetime, timedelta
from threading import Thread
from typing import TYPE_CHECKING

from prcontrol.controller.common import LedLane, LedPosition, LedSide
from prcontrol.controller.configuration import (
    EventPair,
    Experiment,
    ExperimentTemplate,
    MeasuredDataAtTimePoint,
)
from prcontrol.controller.measurements import Current

if TYPE_CHECKING:
    from prcontrol.controller.controller import Controller

logger = logging.getLogger(__name__)


class Timer:
    callback: Callable[[], None]
    thread: Thread
    datetime_end: datetime
    time_remaining: timedelta
    paused: bool
    running: bool

    def __init__(
        self,
        callback: Callable[[], None],
    ):
        self.callback = callback
        self.thread = Thread(target=self._check_time)
        self.paused = False
        self.running = False

    def set(self, timespan: timedelta) -> None:
        self.datetime_end = datetime.now() + timespan
        self.paused = False
        self.running = True
        self.thread = Thread(target=self._check_time)
        self.thread.start()

    def pause(self) -> None:
        if self.running and not self.paused:
            self.time_remaining = self.datetime_end - datetime.now()
            self.paused = True

    def resume(self) -> None:
        if self.running and self.paused:
            self.datetime_end = datetime.now() + self.time_remaining
            self.paused = False

    def _check_time(self) -> None:
        while self.running:
            if not self.paused and datetime.now() > self.datetime_end:
                self.callback()
                break
            time.sleep(1)


class MeasurementScheduler:
    callback: Callable[[], None]
    interval: float
    thread: Thread
    running: bool
    scheduler: sched.scheduler

    def __init__(self, callback: Callable[[], None], interval: float):
        self.callback = callback
        self.interval = interval

    def start(self) -> None:
        self.thread = Thread(target=self._measure)
        self.running = True
        self.thread.start()

    def _measure(self) -> None:
        while self.running:
            self.callback()
            time.sleep(self.interval)

    def stop(self) -> None:
        self.running = False


class ExperimentRunner:
    controller: "Controller"

    # State of current Experiment
    state_sample: int
    state_led_front: bool
    state_led_back: bool
    is_running: bool
    needs_sample: bool
    state_paused: bool

    # Timers for current experiment
    _timer_sample: Timer
    _timer_led_front: Timer
    _timer_led_back: Timer
    _scheduler: MeasurementScheduler

    # Data of current experiment
    _template: ExperimentTemplate
    _lab_notebook_entry: str
    _measurements: list[MeasuredDataAtTimePoint]
    _events: list[EventPair]
    _canceled: bool
    _neighbours: list[int]
    _error: bool
    _date: str
    _lane: LedLane
    _uid: int
    _start_time: datetime

    def __init__(self, lane: LedLane, controller: "Controller"):
        self.controller = controller

        # Init Public fields
        self._lane = lane
        self.is_running = False
        self.state_sample = 0
        self.state_led_back = False
        self.state_led_front = False
        self.needs_sample = False
        self.state_paused = True

    # Public routines

    def start_experiment(
        self, template: ExperimentTemplate, uid: int, lab_notebook_entry: str
    ) -> None:
        # Setup state
        self.state_sample = 0
        self.state_led_back = template.led_back is not None
        self.state_led_front = template.led_front is not None
        self.is_running = True
        self.needs_sample = False
        self.state_paused = False

        # Setup data collection
        self._template = template
        self._lab_notebook_entry = lab_notebook_entry
        self._measurements = []
        self._events = []
        self._neighbours = []
        self._canceled = False
        self._error = False
        self._date = datetime.today().strftime("%Y-%m-%d")
        self._uid = uid
        self._start_time = datetime.now()

        # Setup Timers
        self._timer_sample = Timer(self._sample)
        self._timer_led_front = Timer(self._led_front_done)
        self._timer_led_back = Timer(self._led_back_done)
        if len(self._template.time_points_sample_taking) >= 1:
            self._timer_sample.set(
                timedelta(seconds=self._template.time_points_sample_taking[0])
            )
        if self.state_led_front:
            self._timer_led_front.set(
                timedelta(seconds=self._template.led_front_exposure_time)
            )
        if self.state_led_back:
            self._timer_led_back.set(
                timedelta(seconds=self._template.led_back_exposure_time)
            )
        self._scheduler = MeasurementScheduler(
            self._measure, self._template.measurement_interval
        )
        self._scheduler.start()

        # Configure LEDs ... is this mA?
        if self.state_led_front:
            if self._template.led_front is None:
                raise ValueError("Should never get here")
            self.controller.power_box.set_led_max_current(
                LedPosition(self._lane, LedSide.FRONT),
                Current.from_milli_amps(self._template.led_front.max_current),
            )

        if self.state_led_back:
            if self._template.led_back is None:
                raise ValueError("Should never get here")
            self.controller.power_box.set_led_max_current(
                LedPosition(self._lane, LedSide.BACK),
                Current.from_milli_amps(self._template.led_back.max_current),
            )

        # Start Exposure
        if self.state_led_front:
            logger.debug("STARTING LED FRONT")
            self.controller.power_box.activate_led(
                LedPosition(self._lane, LedSide.FRONT),
                self._template.led_back_intensity,
            )
        if self.state_led_back:
            logger.debug("STARTING LED BACK")
            self.controller.power_box.activate_led(
                LedPosition(self._lane, LedSide.BACK),
                self._template.led_back_intensity,
            )

        # Register Start
        self.add_event("experiment was started")

    def pause_experiment(self) -> None:
        if self.is_running and not self.state_paused:
            self.state_paused = True
            self.add_event("experiment was paused")
            self._timer_sample.pause()
            self._timer_led_back.pause()
            self._timer_led_front.pause()
            if self.state_led_front:
                self.controller.power_box.deactivate_led(
                    LedPosition(self._lane, LedSide.FRONT)
                )
            if self.state_led_back:
                self.controller.power_box.deactivate_led(
                    LedPosition(self._lane, LedSide.BACK)
                )

    def resume_experiment(self) -> None:
        if self.is_running and self.state_paused and not self.needs_sample:
            self.state_paused = False
            self.add_event("experiment was resumed")
            self._timer_sample.resume()
            self._timer_led_back.resume()
            self._timer_led_front.resume()
            if self.state_led_front:
                self.controller.power_box.activate_led(
                    LedPosition(self._lane, LedSide.FRONT),
                    self._template.led_back_intensity,
                )
            if self.state_led_back:
                self.controller.power_box.activate_led(
                    LedPosition(self._lane, LedSide.BACK),
                    self._template.led_back_intensity,
                )

    def sample_was_taken(self) -> None:
        if self.is_running and self.needs_sample:
            self.add_event("sample was taken")
            self.needs_sample = False
            if (
                self.state_sample
                == len(self._template.time_points_sample_taking)
                and not self.state_led_back
                and not self.state_led_front
            ):
                self._finish_experiment()
            elif self.state_sample < len(
                self._template.time_points_sample_taking
            ):
                timestamp = self._template.time_points_sample_taking[
                    self.state_sample
                ]
                self._timer_sample = Timer(self._sample)
                self._timer_sample.set(timedelta(seconds=timestamp))
                self.resume_experiment()
            else:
                self.resume_experiment()

    def add_event(self, event: str) -> None:
        logger.debug(f"Received event {event}")
        if self.is_running:
            time = (datetime.now() - self._start_time).total_seconds()
            self._events.append(EventPair(time, event))

    def cancel(self) -> None:
        if self.is_running:
            self.is_running = False
            self.add_event("experiment was cancelled")
            self._canceled = True
            self.controller.power_box.deactivate_led(
                LedPosition(self._lane, LedSide.FRONT)
            )
            self.controller.power_box.deactivate_led(
                LedPosition(self._lane, LedSide.BACK)
            )
            self._finish_experiment()

    def registerNeighbourExperiment(self, uid: int) -> None:
        if self.is_running:
            self.add_event("neighbour experiment started: " + str(uid))
            self._neighbours.append(uid)

    def register_error(self) -> None:
        if self.is_running:
            self._error = True

    def has_uv(self) -> bool:
        if self.state_led_front:
            if self._template.led_front is None:
                raise ValueError("Should never get here")
            if self._template.led_front.is_uv():
                return True
        if self.state_led_back:
            if self._template.led_back is None:
                raise ValueError("Should never get here")
            if self._template.led_back.is_uv():
                return True
        return False

    # Private Routines

    def _finish_experiment(self) -> None:
        self.add_event("experiment was finished")
        self.is_running = False
        self._scheduler.stop()
        template = self._template
        data = Experiment(
            uid=self._uid,
            name=template.name,
            lab_notebook_entry=self._lab_notebook_entry,
            date=self._date,
            config_file=template.config_file,
            template_uid=self._template.get_uid(),
            active_lane=self._lane.demux(1, 2, 3),
            led_front=template.led_front,
            led_front_intensity=template.led_front_intensity,
            led_front_distance_to_vial=template.led_front_distance_to_vial,
            led_front_exposure_time=template.led_front_exposure_time,
            led_back=template.led_back,
            led_back_intensity=template.led_back_intensity,
            led_back_distance_to_vial=template.led_back_distance_to_vial,
            led_back_exposure_time=template.led_back_exposure_time,
            time_points_sample_taking=template.time_points_sample_taking,
            size_sample=self._template.size_sample,
            parallel_experiments=tuple(self._neighbours),
            position_thermocouple=template.position_thermocouple,
            error_occured=self._error,
            experiment_cancelled=self._canceled,
            event_log=tuple(self._events),
            measured_data=tuple(self._measurements),
        )
        self.controller.end_experiment(self._lane, data)

    # Callbacks from timer

    def _sample(self) -> None:
        if self.is_running:
            self.add_event("need to take sample")
            self.needs_sample = True
            self.state_sample += 1
            self.pause_experiment()
            self.controller.alert_take_sample(self._lane)

    def _led_front_done(self) -> None:
        if self.is_running:
            self.controller.power_box.deactivate_led(
                LedPosition(self._lane, LedSide.FRONT)
            )
            self.state_led_front = False
            if not self.state_led_back and self.state_sample == len(
                self._template.time_points_sample_taking
            ):
                self._finish_experiment()

    def _led_back_done(self) -> None:
        if self.is_running:
            self.controller.power_box.deactivate_led(
                LedPosition(self._lane, LedSide.BACK)
            )
            self.state_led_back = False
            if not self.state_led_front and self.state_sample == len(
                self._template.time_points_sample_taking
            ):
                self._finish_experiment()

    def _measure(self) -> None:
        if not self.is_running:
            return

        data = self.controller.state
        time = (datetime.now() - self._start_time).total_seconds()

        pst = data.power_box_state
        rst = data.reactor_box_state

        measured_data = MeasuredDataAtTimePoint(
            timepoint=time,
            temperature_thermocouple=rst.thermocouble_temp.celsius,
            ambient_temp_strombox=pst.abmient_temperature.celsius,
            ambient_temp_photobox=rst.ambient_temperature.celsius,
            voltage_lane1=average(
                pst.voltage_lane_1_back.milli_volts,
                pst.voltage_lane_1_front.milli_volts,
            ),
            voltage_lane2=average(
                pst.voltage_lane_2_back.milli_volts,
                pst.voltage_lane_2_front.milli_volts,
            ),
            voltage_lane3=average(
                pst.voltage_lane_3_back.milli_volts,
                pst.voltage_lane_3_front.milli_volts,
            ),
            current_lane1=average(
                pst.current_lane_1_back.milli_amps,
                pst.current_lane_1_front.milli_amps,
            ),
            current_lane2=average(
                pst.current_lane_2_back.milli_amps,
                pst.current_lane_2_front.milli_amps,
            ),
            current_lane3=average(
                pst.current_lane_3_back.milli_amps,
                pst.current_lane_3_front.milli_amps,
            ),
            ir_temp_lane1=rst.lane_1_ir_temp.celsius,
            ir_temp_lane2=rst.lane_2_ir_temp.celsius,
            ir_temp_lane3=rst.lane_3_ir_temp.celsius,
            uv_index=rst.uv_index.uvi,
            ambient_light=rst.ambient_light.hudreth_lux,
        )
        self._measurements.append(measured_data)


class ExperimentSupervisor:
    runners: list[ExperimentRunner]
    controller: "Controller"

    # Auto Pause Feature
    auto_paused: set[LedLane]
    sample_was_taken_during_open: set[LedLane]
    box_open: bool

    def __init__(self, controller: "Controller"):
        self.runners = []
        self.runners.append(ExperimentRunner(LedLane.LANE_1, controller))
        self.runners.append(ExperimentRunner(LedLane.LANE_2, controller))
        self.runners.append(ExperimentRunner(LedLane.LANE_3, controller))
        self.controller = controller
        self.auto_paused = set()
        self.sample_was_taken_during_open = set()
        self.box_open = False

    # Public Methods for "Controller"

    def is_running(self) -> bool:
        return all(runner.is_running for runner in self.runners)

    def start_experiment_on(
        self,
        lane: LedLane,
        template: ExperimentTemplate,
        uid: int,
        lab_notebook_entry: str,
    ) -> None:
        logger.info(
            f"Stating experiment on lane {lane}"
            f" using template {template.get_uid()}"
        )
        self.runners[lane.demux(0, 1, 2)] = ExperimentRunner(
            lane, self.controller
        )
<<<<<<< HEAD

        self.controller.experiment_started_running()

=======
>>>>>>> 720db9fd
        self.runners[lane.demux(0, 1, 2)].start_experiment(
            template, uid, lab_notebook_entry
        )
        for r in self.runners:
            if r._lane != lane:
                r.registerNeighbourExperiment(uid)

        self.controller.state.uv_installed = any(
            runners.has_uv() for runners in self.runners
        )

    def pause_experiment_on(self, lane: LedLane) -> None:
<<<<<<< HEAD
        logger.debug(f"Pausing on lane {lane}.")
        self.runners[lane.demux(0, 1, 2)].pause_experiment()

    def resume_experiment_on(self, lane: LedLane) -> None:
        logger.debug(f"Resuming on lane {lane}.")
        self.runners[lane.demux(0, 1, 2)].resume_experiment()
=======
        if not self.box_open:
            logger.debug(f"Pausing on lane {lane}.")
            self.runners[lane.demux(0, 1, 2)].pause_experiment()
        else:
            self.auto_paused.discard(lane)

    def resume_experiment_on(self, lane: LedLane) -> None:
        if not self.box_open:
            logger.debug(f"Resuming on lane {lane}.")
            self.runners[lane.demux(0, 1, 2)].resume_experiment()
        else:
            self.auto_paused.add(lane)
>>>>>>> 720db9fd

    def cancel_experiment_on(self, lane: LedLane) -> None:
        logger.debug(f"Canceling on lane {lane}.")
        self.runners[lane.demux(0, 1, 2)].cancel()

    def sample_was_taken_on(self, lane: LedLane) -> None:
<<<<<<< HEAD
        logger.debug(f"Sample taken on lane {lane}.")
        self.runners[lane.demux(0, 1, 2)].sample_was_taken()
=======
        if not self.box_open:
            logger.debug(f"Sample taken on lane {lane}.")
            self.runners[lane.demux(0, 1, 2)].sample_was_taken()
        else:
            self.sample_was_taken_during_open.add(lane)
>>>>>>> 720db9fd

    def add_event_on(self, lane: LedLane, event: str) -> None:
        logger.debug(f"Event {event} on lane {lane}.")
        self.runners[lane.demux(0, 1, 2)].add_event(event)

    def register_error_on(self, lane: LedLane) -> None:
        logger.warning(f"Registered error on lane {lane}")
        self.runners[lane.demux(0, 1, 2)].register_error()
<<<<<<< HEAD
=======

    def auto_pause_on_open_box(self) -> None:
        self.box_open = True
        for runner in self.runners:
            if runner.is_running and not runner.state_paused:
                self.auto_paused.add(runner._lane)
                runner.pause_experiment()

    def auto_resume_on_closed_box(self) -> None:
        self.box_open = False
        auto_paused = self.auto_paused.copy()
        for lane in auto_paused:
            self.auto_paused.remove(lane)
            self.resume_experiment_on(lane)
        sample_was_taken_during_open = self.sample_was_taken_during_open.copy()
        for lane in sample_was_taken_during_open:
            self.sample_was_taken_during_open.remove(lane)
            self.sample_was_taken_on(lane)
>>>>>>> 720db9fd


def average(*data: int | float) -> float:
    return sum(data) / len(data)<|MERGE_RESOLUTION|>--- conflicted
+++ resolved
@@ -460,12 +460,6 @@
         self.runners[lane.demux(0, 1, 2)] = ExperimentRunner(
             lane, self.controller
         )
-<<<<<<< HEAD
-
-        self.controller.experiment_started_running()
-
-=======
->>>>>>> 720db9fd
         self.runners[lane.demux(0, 1, 2)].start_experiment(
             template, uid, lab_notebook_entry
         )
@@ -478,14 +472,6 @@
         )
 
     def pause_experiment_on(self, lane: LedLane) -> None:
-<<<<<<< HEAD
-        logger.debug(f"Pausing on lane {lane}.")
-        self.runners[lane.demux(0, 1, 2)].pause_experiment()
-
-    def resume_experiment_on(self, lane: LedLane) -> None:
-        logger.debug(f"Resuming on lane {lane}.")
-        self.runners[lane.demux(0, 1, 2)].resume_experiment()
-=======
         if not self.box_open:
             logger.debug(f"Pausing on lane {lane}.")
             self.runners[lane.demux(0, 1, 2)].pause_experiment()
@@ -498,23 +484,17 @@
             self.runners[lane.demux(0, 1, 2)].resume_experiment()
         else:
             self.auto_paused.add(lane)
->>>>>>> 720db9fd
 
     def cancel_experiment_on(self, lane: LedLane) -> None:
         logger.debug(f"Canceling on lane {lane}.")
         self.runners[lane.demux(0, 1, 2)].cancel()
 
     def sample_was_taken_on(self, lane: LedLane) -> None:
-<<<<<<< HEAD
-        logger.debug(f"Sample taken on lane {lane}.")
-        self.runners[lane.demux(0, 1, 2)].sample_was_taken()
-=======
         if not self.box_open:
             logger.debug(f"Sample taken on lane {lane}.")
             self.runners[lane.demux(0, 1, 2)].sample_was_taken()
         else:
             self.sample_was_taken_during_open.add(lane)
->>>>>>> 720db9fd
 
     def add_event_on(self, lane: LedLane, event: str) -> None:
         logger.debug(f"Event {event} on lane {lane}.")
@@ -523,8 +503,6 @@
     def register_error_on(self, lane: LedLane) -> None:
         logger.warning(f"Registered error on lane {lane}")
         self.runners[lane.demux(0, 1, 2)].register_error()
-<<<<<<< HEAD
-=======
 
     def auto_pause_on_open_box(self) -> None:
         self.box_open = True
@@ -543,7 +521,6 @@
         for lane in sample_was_taken_during_open:
             self.sample_was_taken_during_open.remove(lane)
             self.sample_was_taken_on(lane)
->>>>>>> 720db9fd
 
 
 def average(*data: int | float) -> float:
