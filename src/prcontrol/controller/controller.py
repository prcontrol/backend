--- conflicted
+++ resolved
@@ -445,46 +445,12 @@
         #   which signals when the sample taken button is pressed.
         return self  # TODO implement this.
 
-<<<<<<< HEAD
     def end_experiment(self, lane: LedLane, data: Experiment) -> None:
         print("Experiment done, here is the data:")
         print(data.to_json())
         print("This was only for Debug, Programm will crash now....")
         raise NotImplementedError()  # Call Frontend and config_manager
-=======
-    def start_experiment(self, lane: LedLane) -> Self:
-        # TODO also dont forget to set/unset running led here!
-        return self  # TODO implement this.
-
-    def end_experiment(self, lane: LedLane) -> Self:
-        # TODO also dont forget to set/unset running led here!
-        return self  # TODO implement this.
-
-    def set_experiment_configuration(
-        self, lane: LedLane, config: ExperimentTemplate
-    ) -> Self:
-        # I think this is necessary so control led intensity. Dont
-        # think its worth to create another configuration struct as
-        # ExperimentTemplate has all we need imo.
-        return self  # TODO implement this.
-
-    def abort_all_experiments(self, reason: None | str = None) -> Self:
-        logger.warning(
-            f"All experiments aborted! Reason: {reason}\n"
-            f"Current state is {self.state}!"
-        )
-        self.abort_experiment(LedLane.LANE_1)
-        self.abort_experiment(LedLane.LANE_2)
-        self.abort_experiment(LedLane.LANE_3)
-        return self
-
-    def abort_experiment(
-        self, lane: LedLane, reason: None | str = None
-    ) -> Self:
-        logger.warning(f"Abortin experiment on lane {lane} (reason: {reason})")
-        self.end_experiment(lane)
-        return self  # TODO implement this.
->>>>>>> 37e450b3
+
 
     def reset_ambient_temp_warning(self) -> Self:
         self.state.ambient_temp_status = ThresholdStatus.OK
@@ -710,12 +676,8 @@
         wurden zwei Spannungsfehler für eine Lane detektiert, soll die
         LED schnell blinken (250 ms an / 250 ms aus).
         """
-<<<<<<< HEAD
         self.experiment_supervisor.sample_was_taken_on(lane)
-        raise NotImplementedError("TODO")  # TODO implement this.
-=======
         return  # TODO implement this.
->>>>>>> 37e450b3
 
     def _observer_uv_sensor(
         self,
